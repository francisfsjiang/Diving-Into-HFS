/**
 * Licensed to the Apache Software Foundation (ASF) under one
 * or more contributor license agreements.  See the NOTICE file
 * distributed with this work for additional information
 * regarding copyright ownership.  The ASF licenses this file
 * to you under the Apache License, Version 2.0 (the
 * "License"); you may not use this file except in compliance
 * with the License.  You may obtain a copy of the License at
 *
 *     http://www.apache.org/licenses/LICENSE-2.0
 *
 * Unless required by applicable law or agreed to in writing, software
 * distributed under the License is distributed on an "AS IS" BASIS,
 * WITHOUT WARRANTIES OR CONDITIONS OF ANY KIND, either express or implied.
 * See the License for the specific language governing permissions and
 * limitations under the License.
 */
package org.apache.hadoop.fs.shell;

import java.util.ArrayList;
import java.util.HashMap;
import java.util.List;
import java.util.Map;

/**
<<<<<<< HEAD
 * 解析命令参数并检查参数格式.
=======
 * 用于解析CLI命令参数并检查参数格式的工具类
>>>>>>> 82273ff4
 */
public class CommandFormat {
  final String name;
  final int minPar, maxPar;
  final Map<String, Boolean> options = new HashMap<String, Boolean>();

  /**
   * 构造函数
   *
   * @param n 命令名
   * @param min 最小参数数
   * @param max 最大参数数
   * @param possibleOpt 选项（形如 -xxx 的开关性参数，不计入参数数）
   */
  public CommandFormat(String n, int min, int max, String ... possibleOpt) {
    name = n;
    minPar = min;
    maxPar = max;
    for(String opt : possibleOpt)
      options.put(opt, Boolean.FALSE);
  }

<<<<<<< HEAD
  /** 从指定位置开始向后解析参数.
   *
   * @param args an array of input arguments
   * @param pos the position at which starts to parse
   * @return a list of parameters
=======
  /**
   * 从给定位置开始解析命令参数
   * 
   * @param args 存储参数的数组
   * @param pos 参数起始位置
   * @return 参数列表
>>>>>>> 82273ff4
   */
  public List<String> parse(String[] args, int pos) {
    List<String> parameters = new ArrayList<String>();
    for(; pos < args.length; pos++) {
      if (args[pos].charAt(0) == '-' && args[pos].length() > 1) {
        String opt = args[pos].substring(1);
        if (options.containsKey(opt))
          options.put(opt, Boolean.TRUE);
        else
          throw new IllegalArgumentException("Illegal option " + args[pos]);
      }
      else
        parameters.add(args[pos]);
    }
    int psize = parameters.size();
    if (psize < minPar || psize > maxPar)
      throw new IllegalArgumentException("Illegal number of arguments");
    return parameters;
  }
<<<<<<< HEAD

  /** 测试指定的选项是否被设置
   *
   * @param option String representation of an option
   * @return true is the option is set; false otherwise
=======
  
  /**
   * 检查选项是否开启
   * 
   * @param option 选项
   * @return 开关状态
>>>>>>> 82273ff4
   */
  public boolean getOpt(String option) {
    return options.get(option);
  }
}<|MERGE_RESOLUTION|>--- conflicted
+++ resolved
@@ -23,11 +23,7 @@
 import java.util.Map;
 
 /**
-<<<<<<< HEAD
  * 解析命令参数并检查参数格式.
-=======
- * 用于解析CLI命令参数并检查参数格式的工具类
->>>>>>> 82273ff4
  */
 public class CommandFormat {
   final String name;
@@ -50,20 +46,11 @@
       options.put(opt, Boolean.FALSE);
   }
 
-<<<<<<< HEAD
   /** 从指定位置开始向后解析参数.
    *
    * @param args an array of input arguments
    * @param pos the position at which starts to parse
    * @return a list of parameters
-=======
-  /**
-   * 从给定位置开始解析命令参数
-   * 
-   * @param args 存储参数的数组
-   * @param pos 参数起始位置
-   * @return 参数列表
->>>>>>> 82273ff4
    */
   public List<String> parse(String[] args, int pos) {
     List<String> parameters = new ArrayList<String>();
@@ -83,20 +70,11 @@
       throw new IllegalArgumentException("Illegal number of arguments");
     return parameters;
   }
-<<<<<<< HEAD
 
   /** 测试指定的选项是否被设置
    *
    * @param option String representation of an option
    * @return true is the option is set; false otherwise
-=======
-  
-  /**
-   * 检查选项是否开启
-   * 
-   * @param option 选项
-   * @return 开关状态
->>>>>>> 82273ff4
    */
   public boolean getOpt(String option) {
     return options.get(option);
